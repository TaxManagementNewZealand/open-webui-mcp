import logging
from pathlib import Path
from typing import Optional
import time
import re
import aiohttp
from pydantic import BaseModel, HttpUrl
from fastapi import APIRouter, Depends, HTTPException, Request, status


from open_webui.models.tools import (
    ToolForm,
    ToolModel,
    ToolResponse,
    ToolUserResponse,
    Tools,
)
from open_webui.utils.plugin import load_tool_module_by_id, replace_imports
from open_webui.utils.tools import get_tool_specs
from open_webui.utils.auth import get_admin_user, get_verified_user
from open_webui.utils.access_control import has_access, has_permission
from open_webui.utils.tools import get_tool_servers

from open_webui.env import SRC_LOG_LEVELS
from open_webui.config import CACHE_DIR, BYPASS_ADMIN_ACCESS_CONTROL
from open_webui.constants import ERROR_MESSAGES


log = logging.getLogger(__name__)
log.setLevel(SRC_LOG_LEVELS["MAIN"])


router = APIRouter()


<<<<<<< HEAD
=======
def filter_mcp_tools(tools: list, user_id: str | None = None) -> list:
    """
    Filter MCP tools from the tool list, keeping:
    - All non-MCP tools
    - MCP tools that are public (server.access_control is None)
    - MCP tools that belong to the requesting user (personal)
    - MCP tools where the requesting user has read access via server access_control (e.g., group-shared)
    """
    filtered_tools = []
    for tool in tools:
        meta_dict = tool.meta.model_dump() if tool.meta else {}
        manifest = meta_dict.get("manifest", {})
        if manifest.get("type") == "mcp":
            server_is_accessible = False
            try:
                if manifest.get("mcp_server_id"):
                    from open_webui.models.mcp_servers import MCPServers
                    server_id = manifest["mcp_server_id"]
                    server = MCPServers.get_mcp_server_by_id(server_id)
                    if server:
                        # Public servers or group-shared/private where user has read access
                        server_is_accessible = (
                            server.access_control is None
                            or (user_id is not None and has_access(user_id, "read", server.access_control))
                        )
            except Exception:
                server_is_accessible = False

            is_personal_for_user = user_id is not None and getattr(tool, "user_id", None) == user_id

            if server_is_accessible or is_personal_for_user:
                filtered_tools.append(tool)
        else:
            filtered_tools.append(tool)
    return filtered_tools

>>>>>>> 57a7ce76
############################
# GetTools
############################


@router.get("/", response_model=list[ToolUserResponse])
async def get_tools(request: Request, user=Depends(get_verified_user)):
    tools = Tools.get_tools()

    for server in await get_tool_servers(request):
        tools.append(
            ToolUserResponse(
                **{
                    "id": f"server:{server.get('id')}",
                    "user_id": f"server:{server.get('id')}",
                    "name": server.get("openapi", {})
                    .get("info", {})
                    .get("title", "Tool Server"),
                    "meta": {
                        "description": server.get("openapi", {})
                        .get("info", {})
                        .get("description", ""),
                    },
                    "access_control": request.app.state.config.TOOL_SERVER_CONNECTIONS[
                        server.get("idx", 0)
                    ]
                    .get("config", {})
                    .get("access_control", None),
                    "updated_at": int(time.time()),
                    "created_at": int(time.time()),
                }
            )
        )

<<<<<<< HEAD
    if user.role == "admin" and BYPASS_ADMIN_ACCESS_CONTROL:
        # Admin can see all tools
        return tools
=======
    if user.role == "admin" and ENABLE_ADMIN_WORKSPACE_CONTENT_ACCESS:
        # Admin can see all tools; include global MCP and any personal MCP for this admin
        return filter_mcp_tools(tools, user_id=user.id)
>>>>>>> 57a7ce76
    else:
        tools = [
            tool
            for tool in tools
            if tool.user_id == user.id
            or has_access(user.id, "read", tool.access_control)
        ]
        # Include global MCP and this user's personal MCP tools
        return filter_mcp_tools(tools, user_id=user.id)


############################
# GetToolList
############################


@router.get("/list", response_model=list[ToolUserResponse])
async def get_tool_list(user=Depends(get_verified_user)):
    if user.role == "admin" and BYPASS_ADMIN_ACCESS_CONTROL:
        tools = Tools.get_tools()
    else:
        tools = Tools.get_tools_by_user_id(user.id, "write")
    
    # Include global MCP and this user's personal MCP tools
    return filter_mcp_tools(tools, user_id=user.id)


############################
# LoadFunctionFromLink
############################


class LoadUrlForm(BaseModel):
    url: HttpUrl


def github_url_to_raw_url(url: str) -> str:
    # Handle 'tree' (folder) URLs (add main.py at the end)
    m1 = re.match(r"https://github\.com/([^/]+)/([^/]+)/tree/([^/]+)/(.*)", url)
    if m1:
        org, repo, branch, path = m1.groups()
        return f"https://raw.githubusercontent.com/{org}/{repo}/refs/heads/{branch}/{path.rstrip('/')}/main.py"

    # Handle 'blob' (file) URLs
    m2 = re.match(r"https://github\.com/([^/]+)/([^/]+)/blob/([^/]+)/(.*)", url)
    if m2:
        org, repo, branch, path = m2.groups()
        return (
            f"https://raw.githubusercontent.com/{org}/{repo}/refs/heads/{branch}/{path}"
        )

    # No match; return as-is
    return url


@router.post("/load/url", response_model=Optional[dict])
async def load_tool_from_url(
    request: Request, form_data: LoadUrlForm, user=Depends(get_admin_user)
):
    # NOTE: This is NOT a SSRF vulnerability:
    # This endpoint is admin-only (see get_admin_user), meant for *trusted* internal use,
    # and does NOT accept untrusted user input. Access is enforced by authentication.

    url = str(form_data.url)
    if not url:
        raise HTTPException(status_code=400, detail="Please enter a valid URL")

    url = github_url_to_raw_url(url)
    url_parts = url.rstrip("/").split("/")

    file_name = url_parts[-1]
    tool_name = (
        file_name[:-3]
        if (
            file_name.endswith(".py")
            and (not file_name.startswith(("main.py", "index.py", "__init__.py")))
        )
        else url_parts[-2] if len(url_parts) > 1 else "function"
    )

    try:
        async with aiohttp.ClientSession(trust_env=True) as session:
            async with session.get(
                url, headers={"Content-Type": "application/json"}
            ) as resp:
                if resp.status != 200:
                    raise HTTPException(
                        status_code=resp.status, detail="Failed to fetch the tool"
                    )
                data = await resp.text()
                if not data:
                    raise HTTPException(
                        status_code=400, detail="No data received from the URL"
                    )
        return {
            "name": tool_name,
            "content": data,
        }
    except Exception as e:
        raise HTTPException(status_code=500, detail=f"Error importing tool: {e}")


############################
# ExportTools
############################


@router.get("/export", response_model=list[ToolModel])
async def export_tools(user=Depends(get_admin_user)):
    tools = Tools.get_tools()
    return tools


############################
# CreateNewTools
############################


@router.post("/create", response_model=Optional[ToolResponse])
async def create_new_tools(
    request: Request,
    form_data: ToolForm,
    user=Depends(get_verified_user),
):
    if user.role != "admin" and not has_permission(
        user.id, "workspace.tools", request.app.state.config.USER_PERMISSIONS
    ):
        raise HTTPException(
            status_code=status.HTTP_401_UNAUTHORIZED,
            detail=ERROR_MESSAGES.UNAUTHORIZED,
        )

    if not form_data.id.isidentifier():
        raise HTTPException(
            status_code=status.HTTP_400_BAD_REQUEST,
            detail="Only alphanumeric characters and underscores are allowed in the id",
        )

    form_data.id = form_data.id.lower()

    tools = Tools.get_tool_by_id(form_data.id)
    if tools is None:
        try:
            form_data.content = replace_imports(form_data.content)
            tool_module, frontmatter = load_tool_module_by_id(
                form_data.id, content=form_data.content
            )
            form_data.meta.manifest = frontmatter

            TOOLS = request.app.state.TOOLS
            TOOLS[form_data.id] = tool_module

            specs = get_tool_specs(TOOLS[form_data.id])
            tools = Tools.insert_new_tool(user.id, form_data, specs)

            tool_cache_dir = CACHE_DIR / "tools" / form_data.id
            tool_cache_dir.mkdir(parents=True, exist_ok=True)

            if tools:
                return tools
            else:
                raise HTTPException(
                    status_code=status.HTTP_400_BAD_REQUEST,
                    detail=ERROR_MESSAGES.DEFAULT("Error creating tools"),
                )
        except Exception as e:
            log.exception(f"Failed to load the tool by id {form_data.id}: {e}")
            raise HTTPException(
                status_code=status.HTTP_400_BAD_REQUEST,
                detail=ERROR_MESSAGES.DEFAULT(str(e)),
            )
    else:
        raise HTTPException(
            status_code=status.HTTP_400_BAD_REQUEST,
            detail=ERROR_MESSAGES.ID_TAKEN,
        )


############################
# GetToolsById
############################


@router.get("/id/{id}", response_model=Optional[ToolModel])
async def get_tools_by_id(id: str, user=Depends(get_verified_user)):
    tools = Tools.get_tool_by_id(id)

    if tools:
        if (
            user.role == "admin"
            or tools.user_id == user.id
            or has_access(user.id, "read", tools.access_control)
        ):
            return tools
    else:
        raise HTTPException(
            status_code=status.HTTP_401_UNAUTHORIZED,
            detail=ERROR_MESSAGES.NOT_FOUND,
        )


############################
# UpdateToolsById
############################


@router.post("/id/{id}/update", response_model=Optional[ToolModel])
async def update_tools_by_id(
    request: Request,
    id: str,
    form_data: ToolForm,
    user=Depends(get_verified_user),
):
    tools = Tools.get_tool_by_id(id)
    if not tools:
        raise HTTPException(
            status_code=status.HTTP_401_UNAUTHORIZED,
            detail=ERROR_MESSAGES.NOT_FOUND,
        )

    # Is the user the original creator, in a group with write access, or an admin
    if (
        tools.user_id != user.id
        and not has_access(user.id, "write", tools.access_control)
        and user.role != "admin"
    ):
        raise HTTPException(
            status_code=status.HTTP_401_UNAUTHORIZED,
            detail=ERROR_MESSAGES.UNAUTHORIZED,
        )

    try:
        form_data.content = replace_imports(form_data.content)
        tool_module, frontmatter = load_tool_module_by_id(id, content=form_data.content)
        form_data.meta.manifest = frontmatter

        TOOLS = request.app.state.TOOLS
        TOOLS[id] = tool_module

        specs = get_tool_specs(TOOLS[id])

        updated = {
            **form_data.model_dump(exclude={"id"}),
            "specs": specs,
        }

        log.debug(updated)
        tools = Tools.update_tool_by_id(id, updated)

        if tools:
            return tools
        else:
            raise HTTPException(
                status_code=status.HTTP_400_BAD_REQUEST,
                detail=ERROR_MESSAGES.DEFAULT("Error updating tools"),
            )

    except Exception as e:
        raise HTTPException(
            status_code=status.HTTP_400_BAD_REQUEST,
            detail=ERROR_MESSAGES.DEFAULT(str(e)),
        )


############################
# DeleteToolsById
############################


@router.delete("/id/{id}/delete", response_model=bool)
async def delete_tools_by_id(
    request: Request, id: str, user=Depends(get_verified_user)
):
    tools = Tools.get_tool_by_id(id)
    if not tools:
        raise HTTPException(
            status_code=status.HTTP_401_UNAUTHORIZED,
            detail=ERROR_MESSAGES.NOT_FOUND,
        )

    if (
        tools.user_id != user.id
        and not has_access(user.id, "write", tools.access_control)
        and user.role != "admin"
    ):
        raise HTTPException(
            status_code=status.HTTP_401_UNAUTHORIZED,
            detail=ERROR_MESSAGES.UNAUTHORIZED,
        )

    result = Tools.delete_tool_by_id(id)
    if result:
        TOOLS = request.app.state.TOOLS
        if id in TOOLS:
            del TOOLS[id]

    return result


############################
# GetToolValves
############################


@router.get("/id/{id}/valves", response_model=Optional[dict])
async def get_tools_valves_by_id(id: str, user=Depends(get_verified_user)):
    tools = Tools.get_tool_by_id(id)
    if tools:
        try:
            valves = Tools.get_tool_valves_by_id(id)
            return valves
        except Exception as e:
            raise HTTPException(
                status_code=status.HTTP_400_BAD_REQUEST,
                detail=ERROR_MESSAGES.DEFAULT(str(e)),
            )
    else:
        raise HTTPException(
            status_code=status.HTTP_401_UNAUTHORIZED,
            detail=ERROR_MESSAGES.NOT_FOUND,
        )


############################
# GetToolValvesSpec
############################


@router.get("/id/{id}/valves/spec", response_model=Optional[dict])
async def get_tools_valves_spec_by_id(
    request: Request, id: str, user=Depends(get_verified_user)
):
    tools = Tools.get_tool_by_id(id)
    if tools:
        if id in request.app.state.TOOLS:
            tools_module = request.app.state.TOOLS[id]
        else:
            tools_module, _ = load_tool_module_by_id(id)
            request.app.state.TOOLS[id] = tools_module

        if hasattr(tools_module, "Valves"):
            Valves = tools_module.Valves
            return Valves.schema()
        return None
    else:
        raise HTTPException(
            status_code=status.HTTP_401_UNAUTHORIZED,
            detail=ERROR_MESSAGES.NOT_FOUND,
        )


############################
# UpdateToolValves
############################


@router.post("/id/{id}/valves/update", response_model=Optional[dict])
async def update_tools_valves_by_id(
    request: Request, id: str, form_data: dict, user=Depends(get_verified_user)
):
    tools = Tools.get_tool_by_id(id)
    if not tools:
        raise HTTPException(
            status_code=status.HTTP_401_UNAUTHORIZED,
            detail=ERROR_MESSAGES.NOT_FOUND,
        )

    if (
        tools.user_id != user.id
        and not has_access(user.id, "write", tools.access_control)
        and user.role != "admin"
    ):
        raise HTTPException(
            status_code=status.HTTP_400_BAD_REQUEST,
            detail=ERROR_MESSAGES.ACCESS_PROHIBITED,
        )

    if id in request.app.state.TOOLS:
        tools_module = request.app.state.TOOLS[id]
    else:
        tools_module, _ = load_tool_module_by_id(id)
        request.app.state.TOOLS[id] = tools_module

    if not hasattr(tools_module, "Valves"):
        raise HTTPException(
            status_code=status.HTTP_401_UNAUTHORIZED,
            detail=ERROR_MESSAGES.NOT_FOUND,
        )
    Valves = tools_module.Valves

    try:
        form_data = {k: v for k, v in form_data.items() if v is not None}
        valves = Valves(**form_data)
        Tools.update_tool_valves_by_id(id, valves.model_dump())
        return valves.model_dump()
    except Exception as e:
        log.exception(f"Failed to update tool valves by id {id}: {e}")
        raise HTTPException(
            status_code=status.HTTP_400_BAD_REQUEST,
            detail=ERROR_MESSAGES.DEFAULT(str(e)),
        )


############################
# ToolUserValves
############################


@router.get("/id/{id}/valves/user", response_model=Optional[dict])
async def get_tools_user_valves_by_id(id: str, user=Depends(get_verified_user)):
    tools = Tools.get_tool_by_id(id)
    if tools:
        try:
            user_valves = Tools.get_user_valves_by_id_and_user_id(id, user.id)
            return user_valves
        except Exception as e:
            raise HTTPException(
                status_code=status.HTTP_400_BAD_REQUEST,
                detail=ERROR_MESSAGES.DEFAULT(str(e)),
            )
    else:
        raise HTTPException(
            status_code=status.HTTP_401_UNAUTHORIZED,
            detail=ERROR_MESSAGES.NOT_FOUND,
        )


@router.get("/id/{id}/valves/user/spec", response_model=Optional[dict])
async def get_tools_user_valves_spec_by_id(
    request: Request, id: str, user=Depends(get_verified_user)
):
    tools = Tools.get_tool_by_id(id)
    if tools:
        if id in request.app.state.TOOLS:
            tools_module = request.app.state.TOOLS[id]
        else:
            tools_module, _ = load_tool_module_by_id(id)
            request.app.state.TOOLS[id] = tools_module

        if hasattr(tools_module, "UserValves"):
            UserValves = tools_module.UserValves
            return UserValves.schema()
        return None
    else:
        raise HTTPException(
            status_code=status.HTTP_401_UNAUTHORIZED,
            detail=ERROR_MESSAGES.NOT_FOUND,
        )


@router.post("/id/{id}/valves/user/update", response_model=Optional[dict])
async def update_tools_user_valves_by_id(
    request: Request, id: str, form_data: dict, user=Depends(get_verified_user)
):
    tools = Tools.get_tool_by_id(id)

    if tools:
        if id in request.app.state.TOOLS:
            tools_module = request.app.state.TOOLS[id]
        else:
            tools_module, _ = load_tool_module_by_id(id)
            request.app.state.TOOLS[id] = tools_module

        if hasattr(tools_module, "UserValves"):
            UserValves = tools_module.UserValves

            try:
                form_data = {k: v for k, v in form_data.items() if v is not None}
                user_valves = UserValves(**form_data)
                Tools.update_user_valves_by_id_and_user_id(
                    id, user.id, user_valves.model_dump()
                )
                return user_valves.model_dump()
            except Exception as e:
                log.exception(f"Failed to update user valves by id {id}: {e}")
                raise HTTPException(
                    status_code=status.HTTP_400_BAD_REQUEST,
                    detail=ERROR_MESSAGES.DEFAULT(str(e)),
                )
        else:
            raise HTTPException(
                status_code=status.HTTP_401_UNAUTHORIZED,
                detail=ERROR_MESSAGES.NOT_FOUND,
            )
    else:
        raise HTTPException(
            status_code=status.HTTP_401_UNAUTHORIZED,
            detail=ERROR_MESSAGES.NOT_FOUND,
        )<|MERGE_RESOLUTION|>--- conflicted
+++ resolved
@@ -33,8 +33,6 @@
 router = APIRouter()
 
 
-<<<<<<< HEAD
-=======
 def filter_mcp_tools(tools: list, user_id: str | None = None) -> list:
     """
     Filter MCP tools from the tool list, keeping:
@@ -70,8 +68,6 @@
         else:
             filtered_tools.append(tool)
     return filtered_tools
-
->>>>>>> 57a7ce76
 ############################
 # GetTools
 ############################
@@ -106,15 +102,9 @@
             )
         )
 
-<<<<<<< HEAD
-    if user.role == "admin" and BYPASS_ADMIN_ACCESS_CONTROL:
-        # Admin can see all tools
-        return tools
-=======
     if user.role == "admin" and ENABLE_ADMIN_WORKSPACE_CONTENT_ACCESS:
         # Admin can see all tools; include global MCP and any personal MCP for this admin
         return filter_mcp_tools(tools, user_id=user.id)
->>>>>>> 57a7ce76
     else:
         tools = [
             tool
