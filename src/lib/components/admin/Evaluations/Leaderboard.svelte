<script lang="ts">
	import * as ort from 'onnxruntime-web';
	import { env, AutoModel, AutoTokenizer } from '@huggingface/transformers';

	env.backends.onnx.wasm.wasmPaths = '/wasm/';

	import { onMount, getContext } from 'svelte';
	import { models } from '$lib/stores';

	import ModelModal from './LeaderboardModal.svelte';

	import Spinner from '$lib/components/common/Spinner.svelte';
	import Tooltip from '$lib/components/common/Tooltip.svelte';
	import MagnifyingGlass from '$lib/components/icons/MagnifyingGlass.svelte';

	import ChevronUp from '$lib/components/icons/ChevronUp.svelte';
	import ChevronDown from '$lib/components/icons/ChevronDown.svelte';

	const i18n = getContext('i18n');

	const EMBEDDING_MODEL = 'TaylorAI/bge-micro-v2';

	let tokenizer = null;
	let model = null;

	export let feedbacks = [];

	let rankedModels = [];

	let query = '';

	let tagEmbeddings = new Map();
	let loadingLeaderboard = true;
	let debounceTimer;

	let orderBy: string = 'rating'; // default sort column
	let direction: 'asc' | 'desc' = 'desc'; // default sort order

	type Feedback = {
		id: string;
		data: {
			rating: number;
			model_id: string;
			sibling_model_ids: string[] | null;
			reason: string;
			comment: string;
			tags: string[];
		};
		user: {
			name: string;
			profile_image_url: string;
		};
		updated_at: number;
	};

	type ModelStats = {
		rating: number;
		won: number;
		lost: number;
	};

	function setSortKey(key) {
		if (orderBy === key) {
			direction = direction === 'asc' ? 'desc' : 'asc';
		} else {
			orderBy = key;
			direction = key === 'name' ? 'asc' : 'desc';
		}
	}

	//////////////////////
	//
	// Aggregate Level Modal
	//
	//////////////////////

	let showLeaderboardModal = false;
	let selectedModel = null;

	const openFeedbackModal = (model) => {
		showLeaderboardModal = true;
		selectedModel = model;
	};

	const closeLeaderboardModal = () => {
		showLeaderboardModal = false;
		selectedModel = null;
	};

	//////////////////////
	//
	// Rank models by Elo rating
	//
	//////////////////////

	const rankHandler = async (similarities: Map<string, number> = new Map()) => {
		const modelStats = calculateModelStats(feedbacks, similarities);

		rankedModels = $models
			.filter((m) => m?.owned_by !== 'arena' && (m?.info?.meta?.hidden ?? false) !== true)
			.map((model) => {
				const stats = modelStats.get(model.id);
				return {
					...model,
					rating: stats ? Math.round(stats.rating) : '-',
					stats: {
						count: stats ? stats.won + stats.lost : 0,
						won: stats ? stats.won.toString() : '-',
						lost: stats ? stats.lost.toString() : '-'
					}
				};
			})
			.sort((a, b) => {
				if (a.rating === '-' && b.rating !== '-') return 1;
				if (b.rating === '-' && a.rating !== '-') return -1;
				if (a.rating !== '-' && b.rating !== '-') return b.rating - a.rating;
				return a.name.localeCompare(b.name);
			});

		loadingLeaderboard = false;
	};

	function calculateModelStats(
		feedbacks: Feedback[],
		similarities: Map<string, number>
	): Map<string, ModelStats> {
		const stats = new Map<string, ModelStats>();
		const K = 32;

		function getOrDefaultStats(modelId: string): ModelStats {
			return stats.get(modelId) || { rating: 1000, won: 0, lost: 0 };
		}

		function updateStats(modelId: string, ratingChange: number, outcome: number) {
			const currentStats = getOrDefaultStats(modelId);
			currentStats.rating += ratingChange;
			if (outcome === 1) currentStats.won++;
			else if (outcome === 0) currentStats.lost++;
			stats.set(modelId, currentStats);
		}

		function calculateEloChange(
			ratingA: number,
			ratingB: number,
			outcome: number,
			similarity: number
		): number {
			const expectedScore = 1 / (1 + Math.pow(10, (ratingB - ratingA) / 400));
			return K * (outcome - expectedScore) * similarity;
		}

		feedbacks.forEach((feedback) => {
			const modelA = feedback.data.model_id;
			const statsA = getOrDefaultStats(modelA);
			let outcome: number;

			switch (feedback.data.rating.toString()) {
				case '1':
					outcome = 1;
					break;
				case '-1':
					outcome = 0;
					break;
				default:
					return; // Skip invalid ratings
			}

			// If the query is empty, set similarity to 1, else get the similarity from the map
			const similarity = query !== '' ? similarities.get(feedback.id) || 0 : 1;
			const opponents = feedback.data.sibling_model_ids || [];

			opponents.forEach((modelB) => {
				const statsB = getOrDefaultStats(modelB);
				const changeA = calculateEloChange(statsA.rating, statsB.rating, outcome, similarity);
				const changeB = calculateEloChange(statsB.rating, statsA.rating, 1 - outcome, similarity);

				updateStats(modelA, changeA, outcome);
				updateStats(modelB, changeB, 1 - outcome);
			});
		});

		return stats;
	}

	//////////////////////
	//
	// Calculate cosine similarity
	//
	//////////////////////

	const cosineSimilarity = (vecA, vecB) => {
		// Ensure the lengths of the vectors are the same
		if (vecA.length !== vecB.length) {
			throw new Error('Vectors must be the same length');
		}

		// Calculate the dot product
		let dotProduct = 0;
		let normA = 0;
		let normB = 0;

		for (let i = 0; i < vecA.length; i++) {
			dotProduct += vecA[i] * vecB[i];
			normA += vecA[i] ** 2;
			normB += vecB[i] ** 2;
		}

		// Calculate the magnitudes
		normA = Math.sqrt(normA);
		normB = Math.sqrt(normB);

		// Avoid division by zero
		if (normA === 0 || normB === 0) {
			return 0;
		}

		// Return the cosine similarity
		return dotProduct / (normA * normB);
	};

	const calculateMaxSimilarity = (queryEmbedding, tagEmbeddings: Map<string, number[]>) => {
		let maxSimilarity = 0;
		for (const tagEmbedding of tagEmbeddings.values()) {
			const similarity = cosineSimilarity(queryEmbedding, tagEmbedding);
			maxSimilarity = Math.max(maxSimilarity, similarity);
		}
		return maxSimilarity;
	};

	//////////////////////
	//
	// Embedding functions
	//
	//////////////////////

	const loadEmbeddingModel = async () => {
		// Check if the tokenizer and model are already loaded and stored in the window object
		if (!window.tokenizer) {
			window.tokenizer = await AutoTokenizer.from_pretrained(EMBEDDING_MODEL);
		}

		if (!window.model) {
			window.model = await AutoModel.from_pretrained(EMBEDDING_MODEL);
		}

		// Use the tokenizer and model from the window object
		tokenizer = window.tokenizer;
		model = window.model;

		// Pre-compute embeddings for all unique tags
		const allTags = new Set(feedbacks.flatMap((feedback) => feedback.data.tags || []));
		await getTagEmbeddings(Array.from(allTags));
	};

	const getEmbeddings = async (text: string) => {
		const tokens = await tokenizer(text);
		const output = await model(tokens);

		// Perform mean pooling on the last hidden states
		const embeddings = output.last_hidden_state.mean(1);
		return embeddings.ort_tensor.data;
	};

	const getTagEmbeddings = async (tags: string[]) => {
		const embeddings = new Map();
		for (const tag of tags) {
			if (!tagEmbeddings.has(tag)) {
				tagEmbeddings.set(tag, await getEmbeddings(tag));
			}
			embeddings.set(tag, tagEmbeddings.get(tag));
		}
		return embeddings;
	};

	const debouncedQueryHandler = async () => {
		loadingLeaderboard = true;

		if (query.trim() === '') {
			rankHandler();
			return;
		}

		clearTimeout(debounceTimer);

		debounceTimer = setTimeout(async () => {
			const queryEmbedding = await getEmbeddings(query);
			const similarities = new Map<string, number>();

			for (const feedback of feedbacks) {
				const feedbackTags = feedback.data.tags || [];
				const tagEmbeddings = await getTagEmbeddings(feedbackTags);
				const maxSimilarity = calculateMaxSimilarity(queryEmbedding, tagEmbeddings);
				similarities.set(feedback.id, maxSimilarity);
			}

			rankHandler(similarities);
		}, 1500); // Debounce for 1.5 seconds
	};

	$: query, debouncedQueryHandler();

	onMount(async () => {
		rankHandler();
	});

	$: sortedModels = [...rankedModels].sort((a, b) => {
		let aVal, bVal;
		if (orderBy === 'name') {
			aVal = a.name;
			bVal = b.name;
			return direction === 'asc' ? aVal.localeCompare(bVal) : bVal.localeCompare(aVal);
		} else if (orderBy === 'rating') {
			aVal = a.rating === '-' ? -Infinity : a.rating;
			bVal = b.rating === '-' ? -Infinity : b.rating;
			return direction === 'asc' ? aVal - bVal : bVal - aVal;
		} else if (orderBy === 'won') {
			aVal = a.stats.won === '-' ? -Infinity : Number(a.stats.won);
			bVal = b.stats.won === '-' ? -Infinity : Number(b.stats.won);
			return direction === 'asc' ? aVal - bVal : bVal - aVal;
		} else if (orderBy === 'lost') {
			aVal = a.stats.lost === '-' ? -Infinity : Number(a.stats.lost);
			bVal = b.stats.lost === '-' ? -Infinity : Number(b.stats.lost);
			return direction === 'asc' ? aVal - bVal : bVal - aVal;
		}
		return 0;
	});
</script>

<ModelModal
	bind:show={showLeaderboardModal}
	model={selectedModel}
	{feedbacks}
	onClose={closeLeaderboardModal}
/>

<div class="mt-0.5 mb-2 gap-1 flex flex-col md:flex-row justify-between">
	<div class="flex md:self-center text-lg font-medium px-0.5 shrink-0 items-center">
		<div class=" gap-1">
			{$i18n.t('Leaderboard')}
		</div>

		<div class="flex self-center w-[1px] h-6 mx-2.5 bg-gray-50 dark:bg-gray-850" />

		<span class="text-lg font-medium text-gray-500 dark:text-gray-300 mr-1.5"
			>{rankedModels.length}</span
		>
	</div>

	<div class=" flex space-x-2">
		<Tooltip content={$i18n.t('Re-rank models by topic similarity')}>
			<div class="flex flex-1">
				<div class=" self-center ml-1 mr-3">
					<MagnifyingGlass className="size-3" />
				</div>
				<input
					class=" w-full text-sm pr-4 py-1 rounded-r-xl outline-hidden bg-transparent"
					bind:value={query}
					placeholder={$i18n.t('Search')}
					on:focus={() => {
						loadEmbeddingModel();
					}}
				/>
			</div>
		</Tooltip>
	</div>
</div>

<div
	class="scrollbar-hidden relative whitespace-nowrap overflow-x-auto max-w-full rounded-sm pt-0.5"
>
	{#if loadingLeaderboard}
		<div class=" absolute top-0 bottom-0 left-0 right-0 flex">
			<div class="m-auto">
				<Spinner />
			</div>
		</div>
	{/if}
	{#if (rankedModels ?? []).length === 0}
		<div class="text-center text-xs text-gray-500 dark:text-gray-400 py-1">
			{$i18n.t('No models found')}
		</div>
	{:else}
		<table
			class="w-full text-sm text-left text-gray-500 dark:text-gray-400 table-auto max-w-full rounded {loadingLeaderboard
				? 'opacity-20'
				: ''}"
		>
			<thead
				class="text-xs text-gray-700 uppercase bg-gray-50 dark:bg-gray-850 dark:text-gray-400 -translate-y-0.5"
			>
				<tr class="">
					<th
						scope="col"
						class="px-3 py-1.5 cursor-pointer select-none w-3"
						on:click={() => setSortKey('rating')}
					>
						<div class="flex gap-1.5 items-center">
							{$i18n.t('RK')}
							{#if orderBy === 'rating'}
								<span class="font-normal">
									{#if direction === 'asc'}
										<ChevronUp className="size-2" />
									{:else}
										<ChevronDown className="size-2" />
									{/if}
								</span>
							{:else}
								<span class="invisible">
									<ChevronUp className="size-2" />
								</span>
							{/if}
						</div>
					</th>
					<th
						scope="col"
						class="px-3 py-1.5 cursor-pointer select-none"
						on:click={() => setSortKey('name')}
					>
						<div class="flex gap-1.5 items-center">
							{$i18n.t('Model')}
							{#if orderBy === 'name'}
								<span class="font-normal">
									{#if direction === 'asc'}
										<ChevronUp className="size-2" />
									{:else}
										<ChevronDown className="size-2" />
									{/if}
								</span>
							{:else}
								<span class="invisible">
									<ChevronUp className="size-2" />
								</span>
							{/if}
						</div>
					</th>
					<th
						scope="col"
						class="px-3 py-1.5 text-right cursor-pointer select-none w-fit"
						on:click={() => setSortKey('rating')}
					>
						<div class="flex gap-1.5 items-center justify-end">
							{$i18n.t('Rating')}
							{#if orderBy === 'rating'}
								<span class="font-normal">
									{#if direction === 'asc'}
										<ChevronUp className="size-2" />
									{:else}
										<ChevronDown className="size-2" />
									{/if}
								</span>
							{:else}
								<span class="invisible">
									<ChevronUp className="size-2" />
								</span>
							{/if}
						</div>
					</th>
					<th
						scope="col"
						class="px-3 py-1.5 text-right cursor-pointer select-none w-5"
						on:click={() => setSortKey('won')}
					>
						<div class="flex gap-1.5 items-center justify-end">
							{$i18n.t('Won')}
							{#if orderBy === 'won'}
								<span class="font-normal">
									{#if direction === 'asc'}
										<ChevronUp className="size-2" />
									{:else}
										<ChevronDown className="size-2" />
									{/if}
								</span>
							{:else}
								<span class="invisible">
									<ChevronUp className="size-2" />
								</span>
							{/if}
						</div>
					</th>
					<th
						scope="col"
						class="px-3 py-1.5 text-right cursor-pointer select-none w-5"
						on:click={() => setSortKey('lost')}
					>
						<div class="flex gap-1.5 items-center justify-end">
							{$i18n.t('Lost')}
							{#if orderBy === 'lost'}
								<span class="font-normal">
									{#if direction === 'asc'}
										<ChevronUp className="size-2" />
									{:else}
										<ChevronDown className="size-2" />
									{/if}
								</span>
							{:else}
								<span class="invisible">
									<ChevronUp className="size-2" />
								</span>
							{/if}
						</div>
					</th>
				</tr>
			</thead>
			<tbody class="">
<<<<<<< HEAD
				{#each rankedModels as model, modelIdx (model.id)}
					<tr
						class="bg-white dark:bg-gray-900 dark:border-gray-850 text-xs group cursor-pointer hover:bg-gray-50 dark:hover:bg-gray-800 transition"
						on:click={() => openFeedbackModal(model)}
					>
=======
				{#each sortedModels as model, modelIdx (model.id)}
					<tr class="bg-white dark:bg-gray-900 dark:border-gray-850 text-xs group">
>>>>>>> 8a2723a7
						<td class="px-3 py-1.5 text-left font-medium text-gray-900 dark:text-white w-fit">
							<div class=" line-clamp-1">
								{model?.rating !== '-' ? modelIdx + 1 : '-'}
							</div>
						</td>
						<td class="px-3 py-1.5 flex flex-col justify-center">
							<div class="flex items-center gap-2">
								<div class="shrink-0">
									<img
										src={model?.info?.meta?.profile_image_url ?? '/favicon.png'}
										alt={model.name}
										class="size-5 rounded-full object-cover shrink-0"
									/>
								</div>

								<div class="font-medium text-gray-800 dark:text-gray-200 pr-4">
									{model.name}
								</div>
							</div>
						</td>
						<td class="px-3 py-1.5 text-right font-medium text-gray-900 dark:text-white w-max">
							{model.rating}
						</td>

						<td class=" px-3 py-1.5 text-right font-semibold text-green-500">
							<div class=" w-10">
								{#if model.stats.won === '-'}
									-
								{:else}
									<span class="hidden group-hover:inline"
										>{((model.stats.won / model.stats.count) * 100).toFixed(1)}%</span
									>
									<span class=" group-hover:hidden">{model.stats.won}</span>
								{/if}
							</div>
						</td>

						<td class="px-3 py-1.5 text-right font-semibold text-red-500">
							<div class=" w-10">
								{#if model.stats.lost === '-'}
									-
								{:else}
									<span class="hidden group-hover:inline"
										>{((model.stats.lost / model.stats.count) * 100).toFixed(1)}%</span
									>
									<span class=" group-hover:hidden">{model.stats.lost}</span>
								{/if}
							</div>
						</td>
					</tr>
				{/each}
			</tbody>
		</table>
	{/if}
</div>

<div class=" text-gray-500 text-xs mt-1.5 w-full flex justify-end">
	<div class=" text-right">
		<div class="line-clamp-1">
			ⓘ {$i18n.t(
				'The evaluation leaderboard is based on the Elo rating system and is updated in real-time.'
			)}
		</div>
		{$i18n.t(
			'The leaderboard is currently in beta, and we may adjust the rating calculations as we refine the algorithm.'
		)}
	</div>
</div><|MERGE_RESOLUTION|>--- conflicted
+++ resolved
@@ -502,16 +502,11 @@
 				</tr>
 			</thead>
 			<tbody class="">
-<<<<<<< HEAD
-				{#each rankedModels as model, modelIdx (model.id)}
+				{#each sortedModels as model, modelIdx (model.id)}
 					<tr
 						class="bg-white dark:bg-gray-900 dark:border-gray-850 text-xs group cursor-pointer hover:bg-gray-50 dark:hover:bg-gray-800 transition"
 						on:click={() => openFeedbackModal(model)}
 					>
-=======
-				{#each sortedModels as model, modelIdx (model.id)}
-					<tr class="bg-white dark:bg-gray-900 dark:border-gray-850 text-xs group">
->>>>>>> 8a2723a7
 						<td class="px-3 py-1.5 text-left font-medium text-gray-900 dark:text-white w-fit">
 							<div class=" line-clamp-1">
 								{model?.rating !== '-' ? modelIdx + 1 : '-'}
