--- conflicted
+++ resolved
@@ -36,11 +36,8 @@
 
 	export let onClose: Function;
 
-<<<<<<< HEAD
-	let tools = null;
-=======
 	let tools: Record<string, { name: string; description: string; enabled: boolean }> = {};
->>>>>>> 57a7ce76
+
 	let show = false;
 	let showAllTools = false;
 
@@ -66,9 +63,6 @@
 			}, {});
 			selectedToolIds = selectedToolIds.filter((id) => $_tools?.some((tool) => tool.id === id));
 		}
-<<<<<<< HEAD
-=======
-
 		// Exclude MCP tools from the legacy tools menu; these are managed via the MCP selector
 		const legacyTools = ($_tools || []).filter((tool: any) => !(tool.id || '').startsWith('mcp:'));
 
@@ -80,7 +74,6 @@
 			};
 			return a;
 		}, {} as Record<string, { name: string; description: string; enabled: boolean }>);
->>>>>>> 57a7ce76
 	};
 
 	const detectMobile = () => {
